{
  "name": "plug2proxy",
  "version": "0.1.42",
  "license": "MIT",
  "author": "vilicvane",
<<<<<<< HEAD
  "main": "bld/library/index.js",
  "types": "bld/library/index.d.ts",
  "bin": "bld/cli/main.js",
=======
  "exports": {
    "types": "./bld/library/index.d.ts",
    "require": "./bld/library/index.js"
  },
>>>>>>> 64d9cb9a
  "scripts": {
    "build": "rimraf ./bld && tsc --build",
    "lint": "run-in-every eslint-project --parallel --echo -- eslint --config {configFileName} .",
    "lint-prettier": "prettier --check .",
    "test": "yarn lint-prettier && yarn build && yarn lint"
  },
  "dependencies": {
<<<<<<< HEAD
    "@types/bytes": "^3.1.1",
    "@types/lodash": "^4.14.177",
    "@types/micromatch": "^4.0.2",
    "@types/node": "^16.11.10",
    "@types/tar-stream": "^2.2.2",
    "bytes": "^3.1.2",
    "ip-matching": "^2.1.2",
    "is-typeof-property": "^0.1.0",
    "lodash": "^4.17.21",
    "main-function": "^0.1.4",
    "maxmind": "^4.3.2",
    "micromatch": "^4.0.4",
    "socket-jet": "^0.2.24",
    "tar-stream": "^2.2.0",
    "tslang": "^0.1.26",
    "tslib": "^2.3.1"
=======
    "tslib": "^2.4.0"
>>>>>>> 64d9cb9a
  },
  "devDependencies": {
    "@mufan/code": "^0.2.13",
    "@mufan/eslint-plugin": "^0.1.67",
    "eslint": "^8.16.0",
    "prettier": "^2.6.2",
    "rimraf": "^3.0.2",
    "run-in-every": "^0.2.0",
    "typescript": "^4.7.2"
  }
}<|MERGE_RESOLUTION|>--- conflicted
+++ resolved
@@ -3,16 +3,11 @@
   "version": "0.1.42",
   "license": "MIT",
   "author": "vilicvane",
-<<<<<<< HEAD
-  "main": "bld/library/index.js",
-  "types": "bld/library/index.d.ts",
   "bin": "bld/cli/main.js",
-=======
   "exports": {
     "types": "./bld/library/index.d.ts",
     "require": "./bld/library/index.js"
   },
->>>>>>> 64d9cb9a
   "scripts": {
     "build": "rimraf ./bld && tsc --build",
     "lint": "run-in-every eslint-project --parallel --echo -- eslint --config {configFileName} .",
@@ -20,7 +15,6 @@
     "test": "yarn lint-prettier && yarn build && yarn lint"
   },
   "dependencies": {
-<<<<<<< HEAD
     "@types/bytes": "^3.1.1",
     "@types/lodash": "^4.14.177",
     "@types/micromatch": "^4.0.2",
@@ -36,10 +30,7 @@
     "socket-jet": "^0.2.24",
     "tar-stream": "^2.2.0",
     "tslang": "^0.1.26",
-    "tslib": "^2.3.1"
-=======
     "tslib": "^2.4.0"
->>>>>>> 64d9cb9a
   },
   "devDependencies": {
     "@mufan/code": "^0.2.13",

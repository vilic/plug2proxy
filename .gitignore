--- conflicted
+++ resolved
@@ -5,9 +5,7 @@
 yarn-error.log
 npm-debug.log
 # TypeScript Build Artifacts
-<<<<<<< HEAD
 bld/
-.bld-cache/
 # Temporary
 test/
 *.crt
@@ -16,7 +14,4 @@
 !certs/*
 *.p2p.js
 *.p2p-*.js
-geolite2.mmdb
-=======
-bld/
->>>>>>> d5b3a44c
+geolite2.mmdb